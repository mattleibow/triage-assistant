--- conflicted
+++ resolved
@@ -3,25 +3,6 @@
 import * as github from '@actions/github'
 import { selectLabels } from '../prompts/select-labels.js'
 import { mergeResponses } from './merge.js'
-<<<<<<< HEAD
-import {
-  commentOnIssue,
-  applyLabelsToIssue,
-  removeLabelsFromIssue,
-  addEyes,
-  removeEyes,
-  upsertNeedsInfoComment
-} from '../github/issues.js'
-import { generateSummary } from '../prompts/summary.js'
-import {
-  EverythingConfig,
-  ApplyLabelsConfig,
-  ApplySummaryCommentConfig,
-  TriageConfig,
-  GitHubIssueConfig
-} from '../config.js'
-import { MissingInfoPayload } from './triage-response.js'
-=======
 import { commentOnIssue, applyLabelsToIssue, addEyes, removeEyes, searchIssues } from '../github/issues.js'
 import { generateSummary } from '../prompts/summary.js'
 import { ConfigFileLabels } from '../config-file.js'
@@ -35,7 +16,6 @@
 } from '../config.js'
 import { TriageResponse } from './triage-response.js'
 import * as fs from 'fs'
->>>>>>> 9138ba37
 
 type Octokit = ReturnType<typeof github.getOctokit>
 
@@ -236,7 +216,8 @@
     // Apply labels to the issue (this will handle both regular and missing-info labels)
     await applyLabelsToIssue(octokit, labels, config)
   }
-<<<<<<< HEAD
+
+  return mergedResponseFile
 }
 
 /**
@@ -288,8 +269,4 @@
     'missing' in response &&
     'questions' in response
   )
-=======
-
-  return mergedResponseFile
->>>>>>> 9138ba37
 }