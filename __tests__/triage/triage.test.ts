--- conflicted
+++ resolved
@@ -316,7 +316,6 @@
       path.join(customTempDir, 'triage-assistant', 'responses.json')
     )
   })
-<<<<<<< HEAD
 
   it('should handle missing-info response with label removal', async () => {
     const mockMissingInfoResponse = {
@@ -429,7 +428,7 @@
     expect(octokit.rest.issues.listLabelsOnIssue).not.toHaveBeenCalled()
     expect(issues.removeLabelsFromIssue).not.toHaveBeenCalled()
     expect(issues.applyLabelsToIssue).not.toHaveBeenCalled()
-=======
+  })
 })
 
 describe('runTriageWorkflow', () => {
@@ -803,6 +802,5 @@
       expect(thirdIssueCall.tempDir).toBe('/tmp/test/item-31')
       expect(thirdIssueCall.issueNumber).toBe(31)
     })
->>>>>>> 9138ba37
   })
 })